/*
  Copyright (C) 2011, 2012 by the authors of the ASPECT code.

  This file is part of ASPECT.

  ASPECT is free software; you can redistribute it and/or modify
  it under the terms of the GNU General Public License as published by
  the Free Software Foundation; either version 2, or (at your option)
  any later version.

  ASPECT is distributed in the hope that it will be useful,
  but WITHOUT ANY WARRANTY; without even the implied warranty of
  MERCHANTABILITY or FITNESS FOR A PARTICULAR PURPOSE.  See the
  GNU General Public License for more details.

  You should have received a copy of the GNU General Public License
  along with ASPECT; see the file doc/COPYING.  If not see
  <http://www.gnu.org/licenses/>.
*/
/*  $Id$  */


#include <aspect/mesh_refinement/density.h>

#include <deal.II/base/quadrature_lib.h>
#include <deal.II/dofs/dof_tools.h>
#include <deal.II/fe/fe_values.h>
#include <deal.II/numerics/derivative_approximation.h>

namespace aspect
{
  namespace MeshRefinement
  {
    template <int dim>
    void
    Density<dim>::execute(Vector<float> &indicators) const
    {
      indicators = 0;

//TODO: if the density doesn't actually depend on the solution
      // then we can get away with simply interpolating it spatially


      // create a vector in which we set the temperature block to
      // be a finite element interpolation of the density.
      // we do so by setting up a quadrature formula with the
      // temperature unit support points, then looping over these
      // points, compute the output quantity at them, and writing
      // the result into the output vector in the same order
      // (because quadrature points and temperature dofs are,
      // by design of the quadrature formula, numbered in the
      // same way)
      LinearAlgebra::BlockVector vec_distributed (this->introspection().index_sets.system_partitioning,
                                                  this->get_mpi_communicator());

      const Quadrature<dim> quadrature(this->get_fe().base_element(2).get_unit_support_points());
      std::vector<types::global_dof_index> local_dof_indices (this->get_fe().dofs_per_cell);
      FEValues<dim> fe_values (this->get_mapping(),
                               this->get_fe(),
                               quadrature,
                               update_quadrature_points | update_values);

      // the values of the compositional fields are stored as blockvectors for each field
      // we have to extract them in this structure
      std::vector<std::vector<double> > prelim_composition_values (this->n_compositional_fields(),
                                                                   std::vector<double> (quadrature.size()));

      typename MaterialModel::Interface<dim>::MaterialModelInputs in(quadrature.size(),
<<<<<<< HEAD
                                                                     this->n_compositional_fields());
      typename MaterialModel::Interface<dim>::MaterialModelOutputs out(quadrature.size());
=======
          this->n_compositional_fields());
      typename MaterialModel::Interface<dim>::MaterialModelOutputs out(quadrature.size(),
          this->n_compositional_fields());
>>>>>>> 95b45ecf

      typename DoFHandler<dim>::active_cell_iterator
      cell = this->get_dof_handler().begin_active(),
      endc = this->get_dof_handler().end();
      for (; cell!=endc; ++cell)
        if (cell->is_locally_owned())
          {
            fe_values.reinit(cell);

            fe_values[this->introspection().extractors.pressure].get_function_values (this->get_solution(),
                                                                                      in.pressure);
            fe_values[this->introspection().extractors.temperature].get_function_values (this->get_solution(),
                                                                                         in.temperature);
            for (unsigned int c=0; c<this->n_compositional_fields(); ++c)
              fe_values[this->introspection().extractors.compositional_fields[c]].get_function_values (this->get_solution(),
                  prelim_composition_values[c]);

            in.position = fe_values.get_quadrature_points();
            in.strain_rate.resize(0);// we are not reading the viscosity
            for (unsigned int i=0; i<quadrature.size(); ++i)
              {
                for (unsigned int c=0; c<this->n_compositional_fields(); ++c)
                  in.composition[i][c] = prelim_composition_values[c][i];
              }
            this->get_material_model().evaluate(in, out);

            cell->get_dof_indices (local_dof_indices);

            // for each temperature dof, write into the output
            // vector the density. note that quadrature points and
            // dofs are enumerated in the same order
            for (unsigned int i=0; i<this->get_fe().base_element(2).dofs_per_cell; ++i)
              {
                const unsigned int system_local_dof
                  = this->get_fe().component_to_system_index(/*temperature component=*/dim+1,
                                                                                       /*dof index within component=*/i);

                vec_distributed(local_dof_indices[system_local_dof])
                  = out.densities[i];
              }
          }

      // now create a vector with the requisite ghost elements
      // and use it for estimating the gradients
      LinearAlgebra::BlockVector vec (this->introspection().index_sets.system_relevant_partitioning,
                                      this->get_mpi_communicator());
      vec = vec_distributed;

      DerivativeApproximation::approximate_gradient  (this->get_mapping(),
                                                      this->get_dof_handler(),
                                                      vec,
                                                      indicators,
//TODO: replace by the appropriate component mask
                                                      dim+1);

      // Scale gradient in each cell with the correct power of h. Otherwise,
      // error indicators do not reduce when refined if there is a density
      // jump. We need at least order 1 for the error not to grow when
      // refining, so anything >1 should work. (note that the gradient
      // itself scales like 1/h, so multiplying it with any factor h^s, s>1
      // will yield convergence of the error indicators to zero as h->0)
      const double power = 1.0 + dim/2.0;
      {
        typename DoFHandler<dim>::active_cell_iterator
        cell = this->get_dof_handler().begin_active(),
        endc = this->get_dof_handler().end();
        unsigned int i=0;
        for (; cell!=endc; ++cell, ++i)
          if (cell->is_locally_owned())
            indicators(i) *= std::pow(cell->diameter(), power);
      }
    }
  }
}

// explicit instantiations
namespace aspect
{
  namespace MeshRefinement
  {
    ASPECT_REGISTER_MESH_REFINEMENT_CRITERION(Density,
                                              "density",
                                              "A mesh refinement criterion that computes "
                                              "refinement indicators from a field that describes "
                                              "the spatial variability of the density, $\\rho$. "
                                              "Because this quantity may not be a continuous function ($\\rho$ "
                                              "and $C_p$ may be discontinuous functions along discontinuities in the "
                                              "medium, for example due to phase changes), we approximate the "
                                              "gradient of this quantity to refine the mesh. The error indicator "
                                              "defined here takes the magnitude of the approximate gradient "
                                              "and scales it by $h_K^{1+d/2}$ where $h_K$ is the diameter of each cell "
                                              "and $d$ is the dimension. "
                                              "This scaling ensures that the error indicators converge to zero as "
                                              "$h_K\\rightarrow 0$ even if the energy density is discontinuous, since "
                                              "the gradient of a discontinuous function grows like $1/h_K$.")
  }
}<|MERGE_RESOLUTION|>--- conflicted
+++ resolved
@@ -66,14 +66,9 @@
                                                                    std::vector<double> (quadrature.size()));
 
       typename MaterialModel::Interface<dim>::MaterialModelInputs in(quadrature.size(),
-<<<<<<< HEAD
                                                                      this->n_compositional_fields());
-      typename MaterialModel::Interface<dim>::MaterialModelOutputs out(quadrature.size());
-=======
-          this->n_compositional_fields());
       typename MaterialModel::Interface<dim>::MaterialModelOutputs out(quadrature.size(),
           this->n_compositional_fields());
->>>>>>> 95b45ecf
 
       typename DoFHandler<dim>::active_cell_iterator
       cell = this->get_dof_handler().begin_active(),
